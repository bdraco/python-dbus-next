from ..message_bus import BaseMessageBus
from .._private.unmarshaller import Unmarshaller
from ..message import Message
from ..constants import BusType, NameFlag, RequestNameReply, ReleaseNameReply, MessageType, MessageFlag
<<<<<<< HEAD
from .._private.auth import auth_external, auth_anonymous, auth_parse_line, auth_begin, AuthResponse
from ..errors import AuthError, DBusError
=======
from ..service import ServiceInterface
from ..errors import AuthError
>>>>>>> fd9a2f18
from .proxy_object import ProxyObject
from .. import introspection as intr
from ..auth import Authenticator, AuthExternal

import logging
import asyncio
import traceback
import socket
from typing import Optional


class MessageBus(BaseMessageBus):
    """The message bus implementation for use with asyncio.

    The message bus class is the entry point into all the features of the
    library. It sets up a connection to the DBus daemon and exposes an
    interface to send and receive messages and expose services.

    You must call :func:`connect() <dbus_next.aio.MessageBus.connect>` before
    using this message bus.

    :param bus_type: The type of bus to connect to. Affects the search path for
        the bus address.
    :type bus_type: :class:`BusType <dbus_next.BusType>`
    :param bus_address: A specific bus address to connect to. Should not be
        used under normal circumstances.
    :param auth: The authenticator to use, defaults to an instance of
        :class:`AuthExternal <dbus_next.auth.AuthExternal>`.
    :type auth: :class:`Authenticator <dbus_next.auth.Authenticator>`

    :ivar unique_name: The unique name of the message bus connection. It will
        be :class:`None` until the message bus connects.
    :vartype unique_name: str
    """
    def __init__(self,
                 bus_address: str = None,
                 bus_type: BusType = BusType.SESSION,
                 auth: Authenticator = None):
        super().__init__(bus_address, bus_type, ProxyObject)
        self._loop = asyncio.get_event_loop()
        self._unmarshaller = Unmarshaller(self._stream)
        if auth is None:
            self._auth = AuthExternal()
        else:
            self._auth = auth

    async def connect(self) -> 'MessageBus':
        """Connect this message bus to the DBus daemon.

        This method must be called before the message bus can be used.

        :returns: This message bus for convenience.
        :rtype: :class:`MessageBus <dbus_next.aio.MessageBus>`

        :raises:
            - :class:`AuthError <dbus_next.AuthError>` - If authorization to \
              the DBus daemon failed.
            - :class:`Exception` - If there was a connection error.
        """
<<<<<<< HEAD
        future = self._loop.create_future()

        await self._loop.sock_sendall(self._sock, b'\0')
        # external authentification does not work on TCP connections
        if self._sock.family == socket.AF_INET:
          await self._loop.sock_sendall(self._sock, auth_anonymous())
        else:
          await self._loop.sock_sendall(self._sock, auth_external())
        response, args = auth_parse_line(await self._auth_readline())
=======
        await self._authenticate()
>>>>>>> fd9a2f18

        future = self._loop.create_future()

        self._loop.add_reader(self._fd, self._message_reader)

        def on_hello(reply, err):
            if err:
                logging.error(f'sending "Hello" message failed: {err}\n{traceback.print_exc()}')
                self.disconnect()
                self._finalize(err)
                future.set_exception(err)
                return
            self.unique_name = reply.body[0]
            for m in self._buffered_messages:
                self.send(m)
            self._buffered_messages.clear()
            future.set_result(self)

        hello_msg = Message(destination='org.freedesktop.DBus',
                            path='/org/freedesktop/DBus',
                            interface='org.freedesktop.DBus',
                            member='Hello',
                            serial=self.next_serial())

        self._method_return_handlers[hello_msg.serial] = on_hello
        self._stream.write(hello_msg._marshall())
        self._stream.flush()

        return await future

    async def introspect(self, bus_name: str, path: str, timeout: float = 30.0) -> intr.Node:
        """Get introspection data for the node at the given path from the given
        bus name.

        Calls the standard ``org.freedesktop.DBus.Introspectable.Introspect``
        on the bus for the path.

        :param bus_name: The name to introspect.
        :type bus_name: str
        :param path: The path to introspect.
        :type path: str
        :param timeout: The timeout to introspect.
        :type timeout: float

        :returns: The introspection data for the name at the path.
        :rtype: :class:`Node <dbus_next.introspection.Node>`

        :raises:
            - :class:`InvalidObjectPathError <dbus_next.InvalidObjectPathError>` \
                    - If the given object path is not valid.
            - :class:`InvalidBusNameError <dbus_next.InvalidBusNameError>` - If \
                  the given bus name is not valid.
            - :class:`DBusError <dbus_next.DBusError>` - If the service threw \
                  an error for the method call or returned an invalid result.
            - :class:`Exception` - If a connection error occurred.
            - :class:`asyncio.TimeoutError` - Waited for future but time run out.
        """
        future = self._loop.create_future()

        def reply_handler(reply, err):
            if err:
                future.set_exception(err)
            else:
                future.set_result(reply)

        super().introspect(bus_name, path, reply_handler)

        return await asyncio.wait_for(future, timeout=timeout)

    async def request_name(self, name: str, flags: NameFlag = NameFlag.NONE) -> RequestNameReply:
        """Request that this message bus owns the given name.

        :param name: The name to request.
        :type name: str
        :param flags: Name flags that affect the behavior of the name request.
        :type flags: :class:`NameFlag <dbus_next.NameFlag>`

        :returns: The reply to the name request.
        :rtype: :class:`RequestNameReply <dbus_next.RequestNameReply>`

        :raises:
            - :class:`InvalidBusNameError <dbus_next.InvalidBusNameError>` - If \
                  the given bus name is not valid.
            - :class:`DBusError <dbus_next.DBusError>` - If the service threw \
                  an error for the method call or returned an invalid result.
            - :class:`Exception` - If a connection error occurred.
        """
        future = self._loop.create_future()

        def reply_handler(reply, err):
            if err:
                future.set_exception(err)
            else:
                future.set_result(reply)

        super().request_name(name, flags, reply_handler)

        return await future

    async def release_name(self, name: str) -> ReleaseNameReply:
        """Request that this message bus release the given name.

        :param name: The name to release.
        :type name: str

        :returns: The reply to the release request.
        :rtype: :class:`ReleaseNameReply <dbus_next.ReleaseNameReply>`

        :raises:
            - :class:`InvalidBusNameError <dbus_next.InvalidBusNameError>` - If \
                  the given bus name is not valid.
            - :class:`DBusError <dbus_next.DBusError>` - If the service threw \
                  an error for the method call or returned an invalid result.
            - :class:`Exception` - If a connection error occurred.
        """
        future = self._loop.create_future()

        def reply_handler(reply, err):
            if err:
                future.set_exception(err)
            else:
                future.set_result(reply)

        super().release_name(name, reply_handler)

        return await future

    async def call(self, msg: Message) -> Optional[Message]:
        """Send a method call and wait for a reply from the DBus daemon.

        :param msg: The method call message to send.
        :type msg: :class:`Message <dbus_next.Message>`

        :returns: A message in reply to the message sent. If the message does
            not expect a reply based on the message flags or type, returns
            ``None`` immediately.
        :rtype: :class:`Message <dbus_next.Message>` or :class:`None` if no reply is expected.

        :raises:
            - :class:`Exception` - If a connection error occurred.
        """
        if msg.flags & MessageFlag.NO_REPLY_EXPECTED or msg.message_type is not MessageType.METHOD_CALL:
            self.send(msg)
            return None

        future = self._loop.create_future()

        def reply_handler(reply, err):
            if err:
                future.set_exception(err)
            else:
                future.set_result(reply)

        self._call(msg, reply_handler)

        await future

        return future.result()

    def send(self, msg: Message):
        if not msg.serial:
            msg.serial = self.next_serial()

        if not self.unique_name:
            # not connected yet, buffer the message
            self._buffered_messages.append(msg)
            return

        asyncio.ensure_future(self._loop.sock_sendall(self._sock, msg._marshall()))

    def get_proxy_object(self, bus_name: str, path: str, introspection: intr.Node) -> ProxyObject:
        return super().get_proxy_object(bus_name, path, introspection)

    @classmethod
    def _make_method_handler(cls, interface, method):
        if not asyncio.iscoroutinefunction(method.fn):
            return super()._make_method_handler(interface, method)

        def handler(msg, send_reply):
            def done(fut):
                with send_reply:
                    result = fut.result()
                    body = ServiceInterface._fn_result_to_body(result, method.out_signature_tree)
                    send_reply(Message.new_method_return(msg, method.out_signature, body))

            fut = asyncio.ensure_future(method.fn(interface, *msg.body))
            fut.add_done_callback(done)

        return handler

    def _message_reader(self):
        try:
            while True:
                if self._unmarshaller.unmarshall():
                    self._on_message(self._unmarshaller.message)
                    self._unmarshaller = Unmarshaller(self._stream)
                else:
                    break
        except Exception as e:
            self._loop.remove_reader(self._fd)
            self._finalize(e)

    async def _auth_readline(self):
        buf = b''
        while buf[-2:] != b'\r\n':
            buf += await self._loop.sock_recv(self._sock, 2)
        return buf[:-2].decode()

    async def _authenticate(self):
        await self._loop.sock_sendall(self._sock, b'\0')

        first_line = self._auth._authentication_start()

        if first_line is not None:
            if type(first_line) is not str:
                raise AuthError('authenticator gave response not type str')
            await self._loop.sock_sendall(self._sock, Authenticator._format_line(first_line))

        while True:
            response = self._auth._receive_line(await self._auth_readline())
            if response is not None:
                await self._loop.sock_sendall(self._sock, Authenticator._format_line(response))
                self._stream.flush()
            if response == 'BEGIN':
                break<|MERGE_RESOLUTION|>--- conflicted
+++ resolved
@@ -2,13 +2,8 @@
 from .._private.unmarshaller import Unmarshaller
 from ..message import Message
 from ..constants import BusType, NameFlag, RequestNameReply, ReleaseNameReply, MessageType, MessageFlag
-<<<<<<< HEAD
-from .._private.auth import auth_external, auth_anonymous, auth_parse_line, auth_begin, AuthResponse
-from ..errors import AuthError, DBusError
-=======
 from ..service import ServiceInterface
 from ..errors import AuthError
->>>>>>> fd9a2f18
 from .proxy_object import ProxyObject
 from .. import introspection as intr
 from ..auth import Authenticator, AuthExternal
@@ -16,7 +11,6 @@
 import logging
 import asyncio
 import traceback
-import socket
 from typing import Optional
 
 
@@ -68,19 +62,7 @@
               the DBus daemon failed.
             - :class:`Exception` - If there was a connection error.
         """
-<<<<<<< HEAD
-        future = self._loop.create_future()
-
-        await self._loop.sock_sendall(self._sock, b'\0')
-        # external authentification does not work on TCP connections
-        if self._sock.family == socket.AF_INET:
-          await self._loop.sock_sendall(self._sock, auth_anonymous())
-        else:
-          await self._loop.sock_sendall(self._sock, auth_external())
-        response, args = auth_parse_line(await self._auth_readline())
-=======
         await self._authenticate()
->>>>>>> fd9a2f18
 
         future = self._loop.create_future()
 
